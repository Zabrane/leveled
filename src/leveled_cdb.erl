%% -------- CDB File Clerk ---------
%%
%% This is a modified version of the cdb module provided by Tom Whitcomb.  
%%
%% - https://github.com/thomaswhitcomb/erlang-cdb
%%
%% The CDB module is an implementation of the constant database format
%% described by DJ Bernstein
%%
%% - https://cr.yp.to/cdb.html
%%
%% The primary differences are: 
%% - Support for incrementally writing a CDB file while keeping the hash table 
%% in memory
%% - The ability to scan a database in blocks of sequence numbers
%% - The applictaion of a CRC chekc by default to all values
%%
%% This module provides functions to create and query a CDB (constant database).
%% A CDB implements a two-level hashtable which provides fast {key,value} 
%% lookups that remain fairly constant in speed regardless of the CDBs size.
%%
%% The first level in the CDB occupies the first 255 doublewords in the file.  
%% Each doubleword slot contains two values.  The first is a file pointer to 
%% the primary hashtable (at the end of the file) and the second value is the 
%% number of entries in the hashtable.  The first level table of 255 entries 
%% is indexed with the lower eight bits of the hash of the input key.
%%
%% Following the 255 doublewords are the {key,value} tuples.  The tuples are 
%% packed in the file without regard to word boundaries.  Each {key,value} 
%% tuple is represented with a four byte key length, a four byte value length,
%% the actual key value followed by the actual value.
%%
%% Following the {key,value} tuples are the primary hash tables.  There are 
%% at most 255 hash tables.  Each hash table is referenced by one of the 255 
%% doubleword entries at the top of the file. For efficiency reasons, each 
%% hash table is allocated twice the number of entries that it will need.  
%% Each entry in the hash table is a doubleword.
%% The first word is the corresponding hash value and the second word is a 
%% file pointer to the actual {key,value} tuple higher in the file.
%%
%%


-module(leveled_cdb).

-behaviour(gen_fsm).
-include("include/leveled.hrl").

-export([init/1,
            handle_sync_event/4,
            handle_event/3,
            handle_info/3,
            terminate/3,
            code_change/4,
            starting/3,
            writer/3,
            writer/2,
            rolling/2,
            rolling/3,
            reader/3,
            reader/2,
            delete_pending/3,
            delete_pending/2]).

-export([cdb_open_writer/1,
            cdb_open_writer/2,
            cdb_open_reader/1,
            cdb_get/2,
            cdb_put/3,
            cdb_mput/2,
            cdb_getpositions/2,
            cdb_directfetch/3,
            cdb_lastkey/1,
            cdb_firstkey/1,
            cdb_filename/1,
            cdb_keycheck/2,
            cdb_scan/4,
            cdb_close/1,
            cdb_complete/1,
            cdb_roll/1,
            cdb_returnhashtable/3,
            cdb_checkhashtable/1,
            cdb_destroy/1,
            cdb_deletepending/1,
            cdb_deletepending/3,
            hashtable_calc/2]).

-include_lib("eunit/include/eunit.hrl").

-define(DWORD_SIZE, 8).
-define(WORD_SIZE, 4).
-define(MAX_FILE_SIZE, 3221225472).
-define(BINARY_MODE, false).
-define(BASE_POSITION, 2048).
-define(WRITE_OPS, [binary, raw, read, write]).
-define(PENDING_ROLL_WAIT, 30).
-define(DELETE_TIMEOUT, 10000).

-record(state, {hashtree,
                last_position :: integer(),
                last_key = empty,
                hash_index = [] :: list(),
                filename :: string(),
                handle :: file:fd(),
                max_size :: integer(),
                binary_mode = false :: boolean(),
                delete_point = 0 :: integer(),
                inker :: pid(),
                deferred_delete = false :: boolean(),
                waste_path :: string(),
                sync_strategy = none}).


%%%============================================================================
%%% API
%%%============================================================================

cdb_open_writer(Filename) ->
    %% No options passed
    cdb_open_writer(Filename, #cdb_options{binary_mode=true}).

cdb_open_writer(Filename, Opts) ->
    {ok, Pid} = gen_fsm:start(?MODULE, [Opts], []),
    ok = gen_fsm:sync_send_event(Pid, {open_writer, Filename}, infinity),
    {ok, Pid}.

cdb_open_reader(Filename) ->
    cdb_open_reader(Filename, #cdb_options{binary_mode=true}).

cdb_open_reader(Filename, Opts) ->
    {ok, Pid} = gen_fsm:start(?MODULE, [Opts], []),
    ok = gen_fsm:sync_send_event(Pid, {open_reader, Filename}, infinity),
    {ok, Pid}.

cdb_get(Pid, Key) ->
    gen_fsm:sync_send_event(Pid, {get_kv, Key}, infinity).

cdb_put(Pid, Key, Value) ->
    gen_fsm:sync_send_event(Pid, {put_kv, Key, Value}, infinity).

cdb_mput(Pid, KVList) ->
    gen_fsm:sync_send_event(Pid, {mput_kv, KVList}, infinity).

%% SampleSize can be an integer or the atom all
cdb_getpositions(Pid, SampleSize) ->
    gen_fsm:sync_send_event(Pid, {get_positions, SampleSize}, infinity).

%% Info can be key_only, key_size (size being the size of the value) or
%% key_value_check (with the check part indicating if the CRC is correct for
%% the value)
cdb_directfetch(Pid, PositionList, Info) ->
    gen_fsm:sync_send_event(Pid, {direct_fetch, PositionList, Info}, infinity).

cdb_close(Pid) ->
    gen_fsm:sync_send_all_state_event(Pid, cdb_close, infinity).

cdb_complete(Pid) ->
    gen_fsm:sync_send_event(Pid, cdb_complete, infinity).

cdb_roll(Pid) ->
    gen_fsm:send_event(Pid, cdb_roll).

cdb_returnhashtable(Pid, IndexList, HashTreeBin) ->
    gen_fsm:sync_send_event(Pid, {return_hashtable, IndexList, HashTreeBin}, infinity).

cdb_checkhashtable(Pid) ->
    gen_fsm:sync_send_event(Pid, check_hashtable).

cdb_destroy(Pid) ->
    gen_fsm:send_event(Pid, destroy).

cdb_deletepending(Pid) ->
    % Only used in unit tests
    cdb_deletepending(Pid, 0, no_poll).

cdb_deletepending(Pid, ManSQN, Inker) ->
    gen_fsm:send_event(Pid, {delete_pending, ManSQN, Inker}).

%% cdb_scan returns {LastPosition, Acc}.  Use LastPosition as StartPosiiton to
%% continue from that point (calling function has to protect against) double
%% counting.
%%
%% LastPosition could be the atom complete when the last key processed was at
%% the end of the file.  last_key must be defined in LoopState.

cdb_scan(Pid, FilterFun, InitAcc, StartPosition) ->
    gen_fsm:sync_send_all_state_event(Pid,
                                        {cdb_scan,
                                            FilterFun,
                                            InitAcc,
                                            StartPosition},
                                        infinity).

%% Get the last key to be added to the file (which will have the highest
%% sequence number)
cdb_lastkey(Pid) ->
    gen_fsm:sync_send_all_state_event(Pid, cdb_lastkey, infinity).

cdb_firstkey(Pid) ->
    gen_fsm:sync_send_all_state_event(Pid, cdb_firstkey, infinity).

%% Get the filename of the database
cdb_filename(Pid) ->
    gen_fsm:sync_send_all_state_event(Pid, cdb_filename, infinity).

%% Check to see if the key is probably present, will return either
%% probably or missing.  Does not do a definitive check
cdb_keycheck(Pid, Key) ->
    gen_fsm:sync_send_event(Pid, {key_check, Key}, infinity).

%%%============================================================================
%%% gen_server callbacks
%%%============================================================================

init([Opts]) ->
    MaxSize = case Opts#cdb_options.max_size of
                    undefined ->
                        ?MAX_FILE_SIZE;
                    M ->
                        M
                end,
    {ok,
        starting,
        #state{max_size=MaxSize,
                binary_mode=Opts#cdb_options.binary_mode,
                waste_path=Opts#cdb_options.waste_path,
                sync_strategy=Opts#cdb_options.sync_strategy}}.

starting({open_writer, Filename}, _From, State) ->
    leveled_log:log("CDB01", [Filename]),
    {LastPosition, HashTree, LastKey} = open_active_file(Filename),
    WriteOps = set_writeops(State#state.sync_strategy),
    leveled_log:log("CDB13", [WriteOps]),
    {ok, Handle} = file:open(Filename, WriteOps),
    {reply, ok, writer, State#state{handle=Handle,
                                        last_position=LastPosition,
                                        last_key=LastKey,
                                        filename=Filename,
                                        hashtree=HashTree}};
starting({open_reader, Filename}, _From, State) ->
    leveled_log:log("CDB02", [Filename]),
    {Handle, Index, LastKey} = open_for_readonly(Filename),
    {reply, ok, reader, State#state{handle=Handle,
                                        last_key=LastKey,
                                        filename=Filename,
                                        hash_index=Index}}.

writer({get_kv, Key}, _From, State) ->
    {reply,
        get_mem(Key, State#state.handle, State#state.hashtree),
        writer,
        State};
writer({key_check, Key}, _From, State) ->
    {reply,
        get_mem(Key, State#state.handle, State#state.hashtree, loose_presence),
        writer,
        State};
writer({put_kv, Key, Value}, _From, State) ->
    Result = put(State#state.handle,
                    Key,
                    Value,
                    {State#state.last_position, State#state.hashtree},
                    State#state.binary_mode,
                    State#state.max_size),
    case Result of
        roll ->
            %% Key and value could not be written
            {reply, roll, writer, State};
        {UpdHandle, NewPosition, HashTree} ->
            ok =
                case State#state.sync_strategy of
                    riak_sync ->
                        file:datasync(UpdHandle);
                    _ ->
                        ok
                end,
            {reply, ok, writer, State#state{handle=UpdHandle,
                                                last_position=NewPosition,
                                                last_key=Key,
                                                hashtree=HashTree}}
    end;
writer({mput_kv, []}, _From, State) ->
    {reply, ok, writer, State};
writer({mput_kv, KVList}, _From, State) ->
    Result = mput(State#state.handle,
                    KVList,
                    {State#state.last_position, State#state.hashtree},
                    State#state.binary_mode,
                    State#state.max_size),
    case Result of
        roll ->
            %% Keys and values could not be written
            {reply, roll, writer, State};
        {UpdHandle, NewPosition, HashTree, LastKey} ->
            {reply, ok, writer, State#state{handle=UpdHandle,
                                                last_position=NewPosition,
                                                last_key=LastKey,
                                                hashtree=HashTree}}
    end;
writer(cdb_complete, _From, State) ->
    NewName = determine_new_filename(State#state.filename),
    ok = close_file(State#state.handle,
                        State#state.hashtree,
                        State#state.last_position),
    ok = rename_for_read(State#state.filename, NewName),
    {stop, normal, {ok, NewName}, State}.

writer(cdb_roll, State) ->
    ok = leveled_iclerk:clerk_hashtablecalc(State#state.hashtree,
                                            State#state.last_position,
                                            self()),
    {next_state, rolling, State}.


rolling({get_kv, Key}, _From, State) ->
    {reply,
        get_mem(Key, State#state.handle, State#state.hashtree),
        rolling,
        State};
rolling({key_check, Key}, _From, State) ->
    {reply,
        get_mem(Key, State#state.handle, State#state.hashtree, loose_presence),
        rolling,
        State};
rolling({get_positions, _SampleSize}, _From, State) ->
    {reply, [], rolling, State};
rolling({return_hashtable, IndexList, HashTreeBin}, _From, State) ->
    Handle = State#state.handle,
    {ok, BasePos} = file:position(Handle, State#state.last_position), 
    NewName = determine_new_filename(State#state.filename),
    ok = perform_write_hash_tables(Handle, HashTreeBin, BasePos),
    ok = write_top_index_table(Handle, BasePos, IndexList),
    file:close(Handle),
    ok = rename_for_read(State#state.filename, NewName),
    leveled_log:log("CDB03", [NewName]),
    {NewHandle, Index, LastKey} = open_for_readonly(NewName),
    case State#state.deferred_delete of
        true ->
            {reply, ok, delete_pending, State#state{handle=NewHandle,
                                                    last_key=LastKey,
                                                    filename=NewName,
                                                    hash_index=Index}};
        false ->
            {reply, ok, reader, State#state{handle=NewHandle,
                                            last_key=LastKey,
                                            filename=NewName,
                                            hash_index=Index}}
    end;
rolling(check_hashtable, _From, State) ->
    {reply, false, rolling, State}.

rolling({delete_pending, ManSQN, Inker}, State) ->
    {next_state,
        rolling,
        State#state{delete_point=ManSQN, inker=Inker, deferred_delete=true}}.

reader({get_kv, Key}, _From, State) ->
    {reply,
        get_withcache(State#state.handle, Key, State#state.hash_index),
        reader,
        State};
reader({key_check, Key}, _From, State) ->
    {reply,
        get_withcache(State#state.handle,
                        Key,
                        State#state.hash_index,
                        loose_presence),
        reader,
        State};
reader({get_positions, SampleSize}, _From, State) ->
    case SampleSize of
        all ->
            {reply,
                scan_index(State#state.handle,
                            State#state.hash_index,
                            {fun scan_index_returnpositions/4, []}),
                reader,
                State};
        _ ->
            SeededL = lists:map(fun(X) -> {random:uniform(), X} end,
                                State#state.hash_index),
            SortedL = lists:keysort(1, SeededL),
            RandomisedHashIndex = lists:map(fun({_R, X}) -> X end, SortedL),
            {reply,
                scan_index_forsample(State#state.handle,
                                        RandomisedHashIndex,
                                        fun scan_index_returnpositions/4,
                                        [],
                                        SampleSize),
                reader,
                State}
    end;
reader({direct_fetch, PositionList, Info}, _From, State) ->
    H = State#state.handle,
    case Info of
        key_only ->
            KeyList = lists:map(fun(P) ->
                                        extract_key(H, P) end,
                                    PositionList),
            {reply, KeyList, reader, State};
        key_size ->
            KeySizeList = lists:map(fun(P) ->
                                            extract_key_size(H, P) end,
                                        PositionList),
            {reply, KeySizeList, reader, State};
        key_value_check ->
            KVCList = lists:map(fun(P) ->
                                        extract_key_value_check(H, P) end,
                                    PositionList),
            {reply, KVCList, reader, State}
    end;
reader(cdb_complete, _From, State) ->
    ok = file:close(State#state.handle),
    {stop, normal, {ok, State#state.filename}, State#state{handle=undefined}};
reader(check_hashtable, _From, State) ->
    {reply, true, reader, State}.


reader({delete_pending, 0, no_poll}, State) ->
    {next_state,
        delete_pending,
        State#state{delete_point=0}};
reader({delete_pending, ManSQN, Inker}, State) ->
    {next_state,
        delete_pending,
        State#state{delete_point=ManSQN, inker=Inker},
        ?DELETE_TIMEOUT}.


delete_pending({get_kv, Key}, _From, State) ->
    {reply,
        get_withcache(State#state.handle, Key, State#state.hash_index),
        delete_pending,
        State,
        ?DELETE_TIMEOUT};
delete_pending({key_check, Key}, _From, State) ->
    {reply,
        get_withcache(State#state.handle,
                        Key,
                        State#state.hash_index,
                        loose_presence),
        delete_pending,
        State,
        ?DELETE_TIMEOUT}.

delete_pending(timeout, State=#state{delete_point=ManSQN}) when ManSQN > 0 ->
    case is_process_alive(State#state.inker) of
        true ->
            case leveled_inker:ink_confirmdelete(State#state.inker, ManSQN) of
                true ->
                    leveled_log:log("CDB04", [State#state.filename, ManSQN]),
                    {stop, normal, State};
                false ->
                    {next_state,
                        delete_pending,
                        State,
                        ?DELETE_TIMEOUT}
            end;
        false ->
            {stop, normal, State}
    end;
delete_pending(destroy, State) ->
    {stop, normal, State}.


handle_sync_event({cdb_scan, FilterFun, Acc, StartPos},
                    _From,
                    StateName,
                    State) ->
    {ok, StartPos0} = case StartPos of
                            undefined ->
                                file:position(State#state.handle,
                                                ?BASE_POSITION);
                            StartPos ->
                                {ok, StartPos}
                        end,
    case check_last_key(State#state.last_key) of
        ok ->
            {LastPosition, Acc2} = scan_over_file(State#state.handle,
                                                    StartPos0,
                                                    FilterFun,
                                                    Acc,
                                                    State#state.last_key),
            {reply, {LastPosition, Acc2}, StateName, State};
        empty ->
            {reply, {eof, Acc}, StateName, State}
    end;
handle_sync_event(cdb_lastkey, _From, StateName, State) ->
    {reply, State#state.last_key, StateName, State};
handle_sync_event(cdb_firstkey, _From, StateName, State) ->
    {ok, EOFPos} = file:position(State#state.handle, eof),
    FirstKey = case EOFPos of
                        ?BASE_POSITION ->
                            empty;
                        _ ->
                            extract_key(State#state.handle, ?BASE_POSITION)
                    end,
    {reply, FirstKey, StateName, State};
handle_sync_event(cdb_filename, _From, StateName, State) ->
    {reply, State#state.filename, StateName, State};
handle_sync_event(cdb_close, _From, _StateName, State) ->
    {stop, normal, ok, State}.

handle_event(_Msg, StateName, State) ->
    {next_state, StateName, State}.

handle_info(_Msg, StateName, State) ->
    {next_state, StateName, State}.

terminate(Reason, StateName, State) ->
    leveled_log:log("CDB05", [State#state.filename, Reason]),
    case {State#state.handle, StateName, State#state.waste_path} of
        {undefined, _, _} ->
            ok;
        {Handle, delete_pending, undefined} ->
            ok = file:close(Handle),
            ok = file:delete(State#state.filename);
        {Handle, delete_pending, WasteFP} ->
            file:close(Handle),
            Components = filename:split(State#state.filename),
            NewName = WasteFP ++ lists:last(Components),
            file:rename(State#state.filename, NewName);
        {Handle, _, _} ->
            file:close(Handle)
    end.

code_change(_OldVsn, StateName, State, _Extra) ->
    {ok, StateName, State}.

%%%============================================================================
%%% Internal functions
%%%============================================================================

%% Assumption is that sync should be used - it is a transaction log.
%%
%% However this flag is not supported in OTP 16.  Bitcask appears to pass an
%% o_sync flag, but this isn't supported either (maybe it works with the
%% bitcask nif fileops).
%%
%% To get round this will try and datasync on each PUT with riak_sync
set_writeops(SyncStrategy) ->
    case SyncStrategy of
        sync ->
            [sync | ?WRITE_OPS];
        riak_sync ->
<<<<<<< HEAD
            ?WRITE_OPS;
=======
            [sync | ?WRITE_OPS];
>>>>>>> 0cb5fa39
        none ->
            ?WRITE_OPS
    end.


%% from_dict(FileName,ListOfKeyValueTuples)
%% Given a filename and a dictionary, create a cdb
%% using the key value pairs from the dict.
from_dict(FileName,Dict) ->
    KeyValueList = dict:to_list(Dict),
    create(FileName, KeyValueList).

%%
%% create(FileName,ListOfKeyValueTuples) -> ok
%% Given a filename and a list of {key,value} tuples,
%% this function creates a CDB
%%
create(FileName,KeyValueList) ->
    {ok, Handle} = file:open(FileName, ?WRITE_OPS),
    {ok, _} = file:position(Handle, {bof, ?BASE_POSITION}),
    {BasePos, HashTree} = write_key_value_pairs(Handle, KeyValueList),
    close_file(Handle, HashTree, BasePos).


%% Open an active file - one for which it is assumed the hash tables have not 
%% yet been written
%%
%% Needs to scan over file to incrementally produce the hash list, starting at 
%% the end of the top index table.
%%
%% Should return a dictionary keyed by index containing a list of {Hash, Pos} 
%% tuples as the write_key_value_pairs function, and the current position, and 
%% the file handle
open_active_file(FileName) when is_list(FileName) ->
    {ok, Handle} = file:open(FileName, ?WRITE_OPS),
    {ok, Position} = file:position(Handle, {bof, 256*?DWORD_SIZE}),
    {LastPosition, {HashTree, LastKey}} = startup_scan_over_file(Handle,
                                                                    Position),
    case file:position(Handle, eof) of 
        {ok, LastPosition} ->
            ok = file:close(Handle);
        {ok, EndPosition} ->
            leveled_log:log("CDB06", [LastPosition, EndPosition]),
            {ok, _LastPosition} = file:position(Handle, LastPosition),
            ok = file:truncate(Handle),
            ok = file:close(Handle)
    end,
    {LastPosition, HashTree, LastKey}.

%% put(Handle, Key, Value, {LastPosition, HashDict}) -> {NewPosition, KeyDict}
%% Append to an active file a new key/value pair returning an updated 
%% dictionary of Keys and positions.  Returns an updated Position
%%
put(FileName,
        Key,
        Value,
        {LastPosition, HashTree},
        BinaryMode,
        MaxSize) when is_list(FileName) ->
    {ok, Handle} = file:open(FileName, ?WRITE_OPS),
    put(Handle, Key, Value, {LastPosition, HashTree}, BinaryMode, MaxSize);
put(Handle, Key, Value, {LastPosition, HashTree}, BinaryMode, MaxSize) ->
    Bin = key_value_to_record({Key, Value}, BinaryMode),
    PotentialNewSize = LastPosition + byte_size(Bin),
    if
        PotentialNewSize > MaxSize ->
            roll;
        true ->
            ok = file:pwrite(Handle, LastPosition, Bin),
            {Handle,
                PotentialNewSize,
                put_hashtree(Key, LastPosition, HashTree)}
    end.

mput(Handle, KVList, {LastPosition, HashTree0}, BinaryMode, MaxSize) ->
    {KPList, Bin, LastKey} = multi_key_value_to_record(KVList,
                                                        BinaryMode,
                                                        LastPosition),
    PotentialNewSize = LastPosition + byte_size(Bin),
    if
        PotentialNewSize > MaxSize ->
            roll;
        true ->
            ok = file:pwrite(Handle, LastPosition, Bin),
            HashTree1 = lists:foldl(fun({K, P}, Acc) ->
                                            put_hashtree(K, P, Acc)
                                            end,
                                        HashTree0,
                                        KPList),
            {Handle, PotentialNewSize, HashTree1, LastKey}
    end.

%% Should not be used for non-test PUTs by the inker - as the Max File Size
%% should be taken from the startup options not the default
put(FileName, Key, Value, {LastPosition, HashTree}) ->
    put(FileName, Key, Value, {LastPosition, HashTree},
            ?BINARY_MODE, ?MAX_FILE_SIZE).

%%
%% get(FileName,Key) -> {key,value}
%% Given a filename and a key, returns a key and value tuple.
%%


get_withcache(Handle, Key, Cache) ->
    get(Handle, Key, Cache, true).

get_withcache(Handle, Key, Cache, QuickCheck) ->
    get(Handle, Key, Cache, QuickCheck).

get(FileNameOrHandle, Key) ->
    get(FileNameOrHandle, Key, no_cache, true).

get(FileName, Key, Cache, QuickCheck) when is_list(FileName) ->
    {ok, Handle} = file:open(FileName,[binary, raw, read]),
    get(Handle, Key, Cache, QuickCheck);
get(Handle, Key, Cache, QuickCheck) when is_tuple(Handle) ->
    Hash = hash(Key),
    Index = hash_to_index(Hash),
    {HashTable, Count} = get_index(Handle, Index, Cache),
    % If the count is 0 for that index - key must be missing
    case Count of
        0 ->
            missing;
        _ ->
            % Get starting slot in hashtable
            {ok, FirstHashPosition} = file:position(Handle, {bof, HashTable}),
            Slot = hash_to_slot(Hash, Count),  
            {ok, _} = file:position(Handle, {cur, Slot * ?DWORD_SIZE}),
            LastHashPosition = HashTable + ((Count-1) * ?DWORD_SIZE),
            LocList = lists:seq(FirstHashPosition,
                                    LastHashPosition,
                                    ?DWORD_SIZE), 
            % Split list around starting slot.
            {L1, L2} = lists:split(Slot, LocList),
            search_hash_table(Handle,
                                lists:append(L2, L1),
                                Hash,
                                Key,
                                QuickCheck)
    end.

get_index(Handle, Index, no_cache) ->
    {ok,_} = file:position(Handle, {bof, ?DWORD_SIZE * Index}),
    % Get location of hashtable and number of entries in the hash
    read_next_2_integers(Handle);
get_index(_Handle, Index, Cache) ->
    {Index, {Pointer, Count}} = lists:keyfind(Index, 1, Cache),
    {Pointer, Count}.

%% Get a Key/Value pair from an active CDB file (with no hash table written)
%% This requires a key dictionary to be passed in (mapping keys to positions)
%% Will return {Key, Value} or missing
get_mem(Key, FNOrHandle, HashTree) ->
    get_mem(Key, FNOrHandle, HashTree, true).

get_mem(Key, Filename, HashTree, QuickCheck) when is_list(Filename) ->
    {ok, Handle} = file:open(Filename, [binary, raw, read]),
    get_mem(Key, Handle, HashTree, QuickCheck);
get_mem(Key, Handle, HashTree, QuickCheck) ->
    ListToCheck = get_hashtree(Key, HashTree),
    case {QuickCheck, ListToCheck} of
        {loose_presence, []} ->
            missing;
        {loose_presence, _L} ->
            probably;
        _ ->
        extract_kvpair(Handle, ListToCheck, Key)
    end.

%% Get the next key at a position in the file (or the first key if no position 
%% is passed).  Will return both a key and the next position
get_nextkey(Filename) when is_list(Filename) ->
    {ok, Handle} = file:open(Filename, [binary, raw, read]),
    get_nextkey(Handle);
get_nextkey(Handle) ->
    {ok, _} = file:position(Handle, bof),
    {FirstHashPosition, _} = read_next_2_integers(Handle),
    get_nextkey(Handle, {256 * ?DWORD_SIZE, FirstHashPosition}).

get_nextkey(Handle, {Position, FirstHashPosition}) ->
    {ok, Position} = file:position(Handle, Position),
    case read_next_2_integers(Handle) of 
        {KeyLength, ValueLength} ->
            NextKey = read_next_term(Handle, KeyLength),
            NextPosition = Position + KeyLength + ValueLength + ?DWORD_SIZE,
            case NextPosition of 
                FirstHashPosition ->
                    {NextKey, nomorekeys};
                _ ->
                    {NextKey, Handle, {NextPosition, FirstHashPosition}}
            end;
        eof ->
            nomorekeys
end.

hashtable_calc(HashTree, StartPos) ->
    Seq = lists:seq(0, 255),
    SWC = os:timestamp(),
    {IndexList, HashTreeBin} = write_hash_tables(Seq,
                                                    HashTree,
                                                    StartPos,
                                                    [],
                                                    <<>>),
    leveled_log:log_timer("CDB07", [], SWC),
    {IndexList, HashTreeBin}.

%%%%%%%%%%%%%%%%%%%%
%% Internal functions
%%%%%%%%%%%%%%%%%%%%

determine_new_filename(Filename) ->
    filename:rootname(Filename, ".pnd") ++ ".cdb".
    
rename_for_read(Filename, NewName) ->
    %% Rename file
    leveled_log:log("CDB08", [Filename, NewName, filelib:is_file(NewName)]),
    file:rename(Filename, NewName).

open_for_readonly(Filename) ->
    {ok, Handle} = file:open(Filename, [binary, raw, read]),
    Index = load_index(Handle),
    LastKey = find_lastkey(Handle, Index),
    {Handle, Index, LastKey}.

load_index(Handle) ->
    Index = lists:seq(0, 255),
    lists:map(fun(X) ->
                    file:position(Handle, {bof, ?DWORD_SIZE * X}),
                    {HashTablePos, Count} = read_next_2_integers(Handle),
                    {X, {HashTablePos, Count}} end,
                Index).

%% Function to find the LastKey in the file
find_lastkey(Handle, IndexCache) ->
    {LastPosition, TotalKeys} = scan_index(Handle,
                                            IndexCache,
                                            {fun scan_index_findlast/4,
                                                {0, 0}}),
    case TotalKeys of
        0 ->
            empty;
        _ ->
            {ok, _} = file:position(Handle, LastPosition),
            {KeyLength, _ValueLength} = read_next_2_integers(Handle),
            read_next_term(Handle, KeyLength)
    end.


scan_index(Handle, IndexCache, {ScanFun, InitAcc}) ->
    lists:foldl(fun({_X, {Pos, Count}}, Acc) ->
                        ScanFun(Handle, Pos, Count, Acc)
                        end,
                        InitAcc,
                        IndexCache).

scan_index_forsample(_Handle, [], _ScanFun, Acc, SampleSize) ->
    lists:sublist(Acc, SampleSize);
scan_index_forsample(Handle, [CacheEntry|Tail], ScanFun, Acc, SampleSize) ->
    case length(Acc) of
        L when L >= SampleSize ->
            lists:sublist(Acc, SampleSize);
        _ ->
            {_X, {Pos, Count}} = CacheEntry,
            scan_index_forsample(Handle,
                                    Tail,
                                    ScanFun,
                                    ScanFun(Handle, Pos, Count, Acc),
                                    SampleSize)
    end.


scan_index_findlast(Handle, Position, Count, {LastPosition, TotalKeys}) ->
    {ok, _} = file:position(Handle, Position),
    MaxPos = lists:foldl(fun({_Hash, HPos}, MaxPos) -> max(HPos, MaxPos) end,
                            LastPosition,
                            read_next_n_integerpairs(Handle, Count)),
    {MaxPos, TotalKeys + Count}.

scan_index_returnpositions(Handle, Position, Count, PosList0) ->
    {ok, _} = file:position(Handle, Position),
    lists:foldl(fun({Hash, HPosition}, PosList) ->
                                case Hash of
                                    0 -> PosList;
                                    _ -> PosList ++ [HPosition]
                                end end,
                            PosList0,
                            read_next_n_integerpairs(Handle, Count)).


%% Take an active file and write the hash details necessary to close that
%% file and roll a new active file if requested.  
%%
%% Base Pos should be at the end of the KV pairs written (the position for)
%% the hash tables
close_file(Handle, HashTree, BasePos) ->
    {ok, BasePos} = file:position(Handle, BasePos),
    IndexList = write_hash_tables(Handle, HashTree),
    ok = write_top_index_table(Handle, BasePos, IndexList),
    file:close(Handle).


%% Fetch a list of positions by passing a key to the HashTree
get_hashtree(Key, HashTree) ->
    Hash = hash(Key),
    Index = hash_to_index(Hash),
    Tree = array:get(Index, HashTree),
    case gb_trees:lookup(Hash, Tree) of 
        {value, List} ->
            List;
        _ ->
            []
    end.

%% Add to hash tree - this is an array of 256 gb_trees that contains the Hash 
%% and position of objects which have been added to an open CDB file
put_hashtree(Key, Position, HashTree) ->
  Hash = hash(Key),
  Index = hash_to_index(Hash),
  Tree = array:get(Index, HashTree),
  case gb_trees:lookup(Hash, Tree) of 
      none ->
          array:set(Index, gb_trees:insert(Hash, [Position], Tree), HashTree);
      {value, L} ->
          array:set(Index, gb_trees:update(Hash, [Position|L], Tree), HashTree)
  end. 

%% Function to extract a Key-Value pair given a file handle and a position
%% Will confirm that the key matches and do a CRC check
extract_kvpair(_, [], _) ->
    missing;
extract_kvpair(Handle, [Position|Rest], Key) ->
    {ok, _} = file:position(Handle, Position),
    {KeyLength, ValueLength} = read_next_2_integers(Handle),
    case safe_read_next_term(Handle, KeyLength) of
        Key ->  % If same key as passed in, then found!
            case read_next_term(Handle, ValueLength, crc) of
                {false, _} -> 
                    crc_wonky;
                {_, Value} ->
                    {Key,Value}
            end;
        _ ->
            extract_kvpair(Handle, Rest, Key)
    end.

extract_key(Handle, Position) ->
    {ok, _} = file:position(Handle, Position),
    {KeyLength, _ValueLength} = read_next_2_integers(Handle),
    read_next_term(Handle, KeyLength).

extract_key_size(Handle, Position) ->
    {ok, _} = file:position(Handle, Position),
    {KeyLength, ValueLength} = read_next_2_integers(Handle),
    {read_next_term(Handle, KeyLength), ValueLength}.

extract_key_value_check(Handle, Position) ->
    {ok, _} = file:position(Handle, Position),
    {KeyLength, ValueLength} = read_next_2_integers(Handle),
    K = read_next_term(Handle, KeyLength),
    {Check, V} = read_next_term(Handle, ValueLength, crc),
    {K, V, Check}.

%% Scan through the file until there is a failure to crc check an input, and 
%% at that point return the position and the key dictionary scanned so far
startup_scan_over_file(Handle, Position) ->
    HashTree = array:new(256, {default, gb_trees:empty()}),
    scan_over_file(Handle,
                    Position,
                    fun startup_filter/5,
                    {HashTree, empty},
                    empty).

%% Specific filter to be used at startup to build a hashtree for an incomplete
%% cdb file, and returns at the end the hashtree and the final Key seen in the
%% journal

startup_filter(Key, ValueAsBin, Position, {Hashtree, _LastKey}, _ExtractFun) ->
    case crccheck_value(ValueAsBin) of
        true ->
            % This function is preceeded by a "safe read" of the key and value
            % and so the crccheck should always be true, as a failed check
            % should not reach this stage
            {loop, {put_hashtree(Key, Position, Hashtree), Key}}
    end.


%% Scan for key changes - scan over file returning applying FilterFun
%% The FilterFun should accept as input:
%% - Key, ValueBin, Position, Accumulator, Fun (to extract values from Binary)
%% -> outputting a new Accumulator and a loop|stop instruction as a tuple
%% i.e. {loop, Acc} or {stop, Acc}

scan_over_file(Handle, Position, FilterFun, Output, LastKey) ->
    case saferead_keyvalue(Handle) of
        false ->
            leveled_log:log("CDB09", [Position]),
            {Position, Output};
        {Key, ValueAsBin, KeyLength, ValueLength} ->
            NewPosition = case Key of
                                LastKey ->
                                    eof;
                                _ ->
                                    Position + KeyLength + ValueLength
                                    + ?DWORD_SIZE
                            end,
            case FilterFun(Key,
                            ValueAsBin,
                            Position,
                            Output,
                            fun extract_valueandsize/1) of
                {stop, UpdOutput} ->
                    {Position, UpdOutput};
                {loop, UpdOutput} ->
                    case NewPosition of
                        eof ->
                            {eof, UpdOutput};
                        _ ->
                            scan_over_file(Handle,
                                            NewPosition,
                                            FilterFun,
                                            UpdOutput,
                                            LastKey)
                    end
            end
    end.

%% Confirm that the last key has been defined and set to a non-default value

check_last_key(LastKey) ->
    case LastKey of
        empty -> empty;
        _ -> ok
    end.

%% Read the Key/Value at this point, returning {ok, Key, Value}
%% catch expected exceptions associated with file corruption (or end) and 
%% return eof
saferead_keyvalue(Handle) ->
    case read_next_2_integers(Handle) of 
        eof ->
            false;
        {KeyL, ValueL} ->
            case safe_read_next_term(Handle, KeyL) of 
                {error, _} ->
                    false;
                eof ->
                    false;
                false ->
                    false;
                Key ->
                    case file:read(Handle, ValueL) of 
                        eof ->
                            false;
                        {ok, Value} ->
                            case crccheck_value(Value) of
                                true ->
                                    {Key, Value, KeyL, ValueL};
                                false ->
                                    false
                            end
                    end 
            end
    end.


safe_read_next_term(Handle, Length) ->
    try read_next_term(Handle, Length) of
        Term ->
            Term
    catch
        error:badarg ->
            false
    end.

%% The first four bytes of the value are the crc check
crccheck_value(Value) when byte_size(Value) >4 ->
    << Hash:32/integer, Tail/bitstring>> = Value,
    case calc_crc(Tail) of 
        Hash -> 
            true;
        _ -> 
            leveled_log:log("CDB10", []),
            false
        end;
crccheck_value(_) ->
    leveled_log:log("CDB11", []),
    false.

%% Run a crc check filling out any values which don't fit on byte boundary
calc_crc(Value) ->
    case bit_size(Value) rem 8 of 
        0 -> 
            erlang:crc32(Value);
        N ->
            M = 8 - N,
            erlang:crc32(<<Value/bitstring,0:M>>)
    end.

read_next_term(Handle, Length) ->
    case file:read(Handle, Length) of
        {ok, Bin} ->
            binary_to_term(Bin);
        ReadError ->
            ReadError
    end.

%% Read next string where the string has a CRC prepended - stripping the crc 
%% and checking if requested
read_next_term(Handle, Length, crc) ->
    {ok, <<CRC:32/integer, Bin/binary>>} = file:read(Handle, Length),
    case calc_crc(Bin) of 
        CRC ->
            {true, binary_to_term(Bin)};
        _ ->
            {false, crc_wonky}
    end.

%% Extract value and size from binary containing CRC
extract_valueandsize(ValueAsBin) ->
    <<_CRC:32/integer, Bin/binary>> = ValueAsBin,
    {binary_to_term(Bin), byte_size(Bin)}.


%% Used for reading lengths
%% Note that the endian_flip is required to make the file format compatible 
%% with CDB 
read_next_2_integers(Handle) ->
    case file:read(Handle,?DWORD_SIZE) of 
        {ok, <<Int1:32,Int2:32>>} -> 
            {endian_flip(Int1), endian_flip(Int2)};
        ReadError ->
            ReadError
    end.

read_next_n_integerpairs(Handle, NumberOfPairs) ->
    {ok, Block} = file:read(Handle, ?DWORD_SIZE * NumberOfPairs),
    read_integerpairs(Block, []).

read_integerpairs(<<>>, Pairs) ->
    Pairs;
read_integerpairs(<<Int1:32, Int2:32, Rest/binary>>, Pairs) ->
    read_integerpairs(<<Rest/binary>>,
                        Pairs ++ [{endian_flip(Int1),
                                    endian_flip(Int2)}]).

%% Seach the hash table for the matching hash and key.  Be prepared for 
%% multiple keys to have the same hash value.
%%
%% There are three possible values of CRCCheck:
%% true - check the CRC before returning key & value
%% false - don't check the CRC before returning key & value
%% loose_presence - confirm that the hash of the key is present

search_hash_table(_Handle, [], _Hash, _Key, _QuickCheck) -> 
    missing;
search_hash_table(Handle, [Entry|RestOfEntries], Hash, Key, QuickCheck) ->
    {ok, _} = file:position(Handle, Entry),
    {StoredHash, DataLoc} = read_next_2_integers(Handle),
    case StoredHash of
        Hash ->
            KV = case QuickCheck of
                loose_presence ->
                    probably;
                _ ->
                    extract_kvpair(Handle, [DataLoc], Key)
            end,
            case KV of
                missing ->
                    search_hash_table(Handle,
                                        RestOfEntries,
                                        Hash,
                                        Key,
                                        QuickCheck);
                _ ->
                    KV 
            end;
        %0 ->
        %    % Hash is 0 so key must be missing as 0 found before Hash matched
        %    missing;
        _ ->
            search_hash_table(Handle, RestOfEntries, Hash, Key, QuickCheck)
    end.

% Write Key and Value tuples into the CDB.  Each tuple consists of a
% 4 byte key length, a 4 byte value length, the actual key followed
% by the value.
%
% Returns a dictionary that is keyed by
% the least significant 8 bits of each hash with the
% values being a list of the hash and the position of the 
% key/value binary in the file.
write_key_value_pairs(Handle, KeyValueList) ->
    {ok, Position} = file:position(Handle, cur),
    HashTree = array:new(256, {default, gb_trees:empty()}),
    write_key_value_pairs(Handle, KeyValueList, {Position, HashTree}).

write_key_value_pairs(_, [], Acc) ->
    Acc;
write_key_value_pairs(Handle, [HeadPair|TailList], Acc) -> 
    {Key, Value} = HeadPair,
    {Handle, NewPosition, HashTree} = put(Handle, Key, Value, Acc),
    write_key_value_pairs(Handle, TailList, {NewPosition, HashTree}).

%% Write the actual hashtables at the bottom of the file.  Each hash table
%% entry is a doubleword in length.  The first word is the hash value 
%% corresponding to a key and the second word is a file pointer to the 
%% corresponding {key,value} tuple.
write_hash_tables(Handle, HashTree) ->
    {ok, StartPos} = file:position(Handle, cur),
    {IndexList, HashTreeBin} = hashtable_calc(HashTree, StartPos),
    ok = perform_write_hash_tables(Handle, HashTreeBin, StartPos),
    IndexList.

perform_write_hash_tables(Handle, HashTreeBin, StartPos) ->
    SWW = os:timestamp(),
    ok = file:write(Handle, HashTreeBin),
    {ok, EndPos} = file:position(Handle, cur),
    ok = file:advise(Handle, StartPos, EndPos - StartPos, will_need),
    leveled_log:log_timer("CDB12", [], SWW),
    ok.


write_hash_tables([], _HashTree, _CurrPos, IndexList, HashTreeBin) ->
    {IndexList, HashTreeBin};
write_hash_tables([Index|Rest], HashTree, CurrPos, IndexList, HashTreeBin) ->
    Tree = array:get(Index, HashTree),
    case gb_trees:keys(Tree) of 
        [] ->
            write_hash_tables(Rest, HashTree, CurrPos, IndexList, HashTreeBin);
        _ ->
            HashList = gb_trees:to_list(Tree),
            BinList = build_binaryhashlist(HashList, []),
            IndexLength = length(BinList) * 2,
            SlotList = lists:duplicate(IndexLength, <<0:32, 0:32>>),
    
            Fn = fun({Hash, Binary}, AccSlotList) ->
                Slot1 = find_open_slot(AccSlotList, Hash),
                {L1, [<<0:32, 0:32>>|L2]} = lists:split(Slot1, AccSlotList),
                lists:append(L1, [Binary|L2])
            end,
            
            NewSlotList = lists:foldl(Fn, SlotList, BinList),
            NewSlotBin = lists:foldl(fun(X, Acc) ->
                                            <<Acc/binary, X/binary>> end,
                                        HashTreeBin,
                                        NewSlotList),
            write_hash_tables(Rest,
                                HashTree,
                                CurrPos + length(NewSlotList) * ?DWORD_SIZE,
                                [{Index, CurrPos, IndexLength}|IndexList],
                                NewSlotBin)
    end.

%% The list created from the original HashTree may have duplicate positions 
%% e.g. {Key, [Value1, Value2]}.  Before any writing is done it is necessary
%% to know the actual number of hashes - or the Slot may not be sized correctly
%%
%% This function creates {Hash, Binary} pairs on a list where there is a unique
%% entry for eveyr Key/Value
build_binaryhashlist([], BinList) ->
    BinList;
build_binaryhashlist([{Hash, [Position|TailP]}|TailKV], BinList) ->
    HashLE = endian_flip(Hash),
    PosLE = endian_flip(Position),
    NewBin = <<HashLE:32, PosLE:32>>,
    case TailP of 
        [] ->
            build_binaryhashlist(TailKV,
                                    [{Hash, NewBin}|BinList]);
        _ ->
            build_binaryhashlist([{Hash, TailP}|TailKV],
                                    [{Hash, NewBin}|BinList])
    end.

%% Slot is zero based because it comes from a REM
find_open_slot(List, Hash) ->
    Len = length(List),
    Slot = hash_to_slot(Hash, Len),
    Seq = lists:seq(1, Len),
    {CL1, CL2} = lists:split(Slot, Seq),
    {L1, L2} = lists:split(Slot, List),
    find_open_slot1(lists:append(CL2, CL1), lists:append(L2, L1)).
  
find_open_slot1([Slot|_RestOfSlots], [<<0:32,0:32>>|_RestOfEntries]) -> 
    Slot - 1;
find_open_slot1([_|RestOfSlots], [_|RestOfEntries]) -> 
    find_open_slot1(RestOfSlots, RestOfEntries).


%% Write the top most 255 doubleword entries.  First word is the 
%% file pointer to a hashtable and the second word is the number of entries 
%% in the hash table
%% The List passed in should be made up of {Index, Position, Count} tuples
write_top_index_table(Handle, BasePos, List) ->
  % fold function to find any missing index tuples, and add one a replacement 
  % in this case with a count of 0.  Also orders the list by index
    FnMakeIndex = fun(I) ->
        case lists:keysearch(I, 1, List) of
            {value, Tuple} ->
                Tuple;
            false ->
                {I, BasePos, 0}
        end
    end,
    % Fold function to write the index entries
    FnWriteIndex = fun({_Index, Pos, Count}, {AccBin, CurrPos}) ->
        case Count == 0 of
            true ->
                PosLE = endian_flip(CurrPos),
                NextPos = CurrPos;
            false ->
                PosLE = endian_flip(Pos),
                NextPos = Pos + (Count * ?DWORD_SIZE)
        end, 
        CountLE = endian_flip(Count),
        {<<AccBin/binary, PosLE:32, CountLE:32>>, NextPos}
    end,
    
    Seq = lists:seq(0, 255),
    CompleteList = lists:keysort(1, lists:map(FnMakeIndex, Seq)),
    {IndexBin, _Pos} = lists:foldl(FnWriteIndex,
                                    {<<>>, BasePos},
                                    CompleteList),
    {ok, _} = file:position(Handle, 0),
    ok = file:write(Handle, IndexBin),
    ok = file:advise(Handle, 0, ?DWORD_SIZE * 256, will_need),
    ok.

%% To make this compatible with original Bernstein format this endian flip
%% and also the use of the standard hash function required.
%%
%% Hash function contains mysterious constants, some explanation here as to
%% what they are -
%% http://stackoverflow.com/ ++
%% questions/10696223/reason-for-5381-number-in-djb-hash-function
  
endian_flip(Int) ->
    <<X:32/unsigned-little-integer>> = <<Int:32>>,
    X.

hash(Key) ->
    BK = term_to_binary(Key),
    H = 5381,
    hash1(H, BK) band 16#FFFFFFFF.

hash1(H, <<>>) -> 
    H;
hash1(H, <<B:8/integer, Rest/bytes>>) ->
    H1 = H * 33,
    H2 = H1 bxor B,
    hash1(H2, Rest).

% Get the least significant 8 bits from the hash.
hash_to_index(Hash) ->
    Hash band 255.

hash_to_slot(Hash, L) ->
    (Hash bsr 8) rem L.

%% Create a binary of the LengthKeyLengthValue, adding a CRC check
%% at the front of the value
key_value_to_record({Key, Value}, BinaryMode) ->
    BK = term_to_binary(Key),
    BV = case BinaryMode of
                true ->
                    Value;
                false ->
                    term_to_binary(Value)
            end,
    LK = byte_size(BK),
    LV = byte_size(BV),
    LK_FL = endian_flip(LK),
    LV_FL = endian_flip(LV + 4),
    CRC = calc_crc(BV),
    <<LK_FL:32, LV_FL:32, BK:LK/binary, CRC:32/integer, BV:LV/binary>>.


multi_key_value_to_record(KVList, BinaryMode, LastPosition) ->
    lists:foldl(fun({K, V}, {KPosL, Bin, _LK}) ->
                        Bin0 = key_value_to_record({K, V}, BinaryMode),
                        {[{K, byte_size(Bin) + LastPosition}|KPosL],
                            <<Bin/binary, Bin0/binary>>,
                            K} end,
                    {[], <<>>, empty},
                    KVList).


%%%%%%%%%%%%%%%%
% T E S T 
%%%%%%%%%%%%%%%  
-ifdef(TEST).

%%
%% dump(FileName) -> List
%% Given a file name, this function returns a list
%% of {key,value} tuples from the CDB.
%%

dump(FileName) ->
    {ok, Handle} = file:open(FileName, [binary, raw, read]),
    Fn = fun(Index, Acc) ->
        {ok, _} = file:position(Handle, ?DWORD_SIZE * Index),
        {_, Count} = read_next_2_integers(Handle),
        Acc + Count    
    end,
    NumberOfPairs = lists:foldl(Fn, 0, lists:seq(0,255)) bsr 1,
    io:format("Count of keys in db is ~w~n", [NumberOfPairs]),  
    {ok, _} = file:position(Handle, {bof, 2048}),
    Fn1 = fun(_I,Acc) ->
        {KL,VL} = read_next_2_integers(Handle),
        Key = read_next_term(Handle, KL),
        case read_next_term(Handle, VL, crc) of
            {_, Value} ->
                {ok, CurrLoc} = file:position(Handle, cur),
                {Key,Value} = get(Handle, Key)
        end,
        {ok, _} = file:position(Handle, CurrLoc),
        [{Key,Value} | Acc]
    end,
    lists:foldr(Fn1, [], lists:seq(0, NumberOfPairs-1)).

%%
%% to_dict(FileName)
%% Given a filename returns a dict containing
%% the key value pairs from the dict.
%%
%% @spec to_dict(filename()) -> dictionary()
%% where
%%  filename() = string(),
%%  dictionary() = dict()
%%
to_dict(FileName) ->
    KeyValueList = dump(FileName),
    dict:from_list(KeyValueList).
    



write_key_value_pairs_1_test() ->
    {ok,Handle} = file:open("../test/test.cdb",[write]),
    {_, HashTree} = write_key_value_pairs(Handle,
                                            [{"key1","value1"},
                                                {"key2","value2"}]),
    Hash1 = hash("key1"),
    Index1 = hash_to_index(Hash1),
    Hash2 = hash("key2"),
    Index2 = hash_to_index(Hash2),
    R0 = array:new(256, {default, gb_trees:empty()}),
    R1 = array:set(Index1,
                    gb_trees:insert(Hash1,
                                        [0],
                                        array:get(Index1, R0)),
                    R0),
    R2 = array:set(Index2,
                    gb_trees:insert(Hash2,
                                        [30],
                                        array:get(Index2, R1)),
                    R1),
    io:format("HashTree is ~w~n", [HashTree]),
    io:format("Expected HashTree is ~w~n", [R2]),
    ?assertMatch(R2, HashTree),
    ok = file:delete("../test/test.cdb").


write_hash_tables_1_test() ->
    {ok, Handle} = file:open("../test/testx.cdb", [write]),
    R0 = array:new(256, {default, gb_trees:empty()}),
    R1 = array:set(64,
                    gb_trees:insert(6383014720,
                                    [18],
                                    array:get(64, R0)),
                    R0),
    R2 = array:set(67,
                    gb_trees:insert(6383014723,
                                    [0],
                                    array:get(67, R1)),
                    R1),
    Result = write_hash_tables(Handle, R2),
    io:format("write hash tables result of ~w ~n", [Result]),
    ?assertMatch(Result,[{67,16,2},{64,0,2}]),
    ok = file:delete("../test/testx.cdb").

find_open_slot_1_test() ->
    List = [<<1:32,1:32>>,<<0:32,0:32>>,<<1:32,1:32>>,<<1:32,1:32>>],
    Slot = find_open_slot(List,0),
    ?assertMatch(Slot,1).

find_open_slot_2_test() ->
    List = [<<0:32,0:32>>,<<0:32,0:32>>,<<1:32,1:32>>,<<1:32,1:32>>],
    Slot = find_open_slot(List,0),
    ?assertMatch(Slot,0).

find_open_slot_3_test() ->
    List = [<<1:32,1:32>>,<<1:32,1:32>>,<<1:32,1:32>>,<<0:32,0:32>>],
    Slot = find_open_slot(List,2),
    ?assertMatch(Slot,3).

find_open_slot_4_test() ->
    List = [<<0:32,0:32>>,<<1:32,1:32>>,<<1:32,1:32>>,<<1:32,1:32>>],
    Slot = find_open_slot(List,1),
    ?assertMatch(Slot,0).

find_open_slot_5_test() ->
    List = [<<1:32,1:32>>,<<1:32,1:32>>,<<0:32,0:32>>,<<1:32,1:32>>],
    Slot = find_open_slot(List,3),
    ?assertMatch(Slot,2).

full_1_test() ->
    List1 = lists:sort([{"key1","value1"},{"key2","value2"}]),
    create("../test/simple.cdb",
            lists:sort([{"key1","value1"},{"key2","value2"}])),
    List2 = lists:sort(dump("../test/simple.cdb")),
    ?assertMatch(List1,List2),
    ok = file:delete("../test/simple.cdb").

full_2_test() ->
    List1 = lists:sort([{lists:flatten(io_lib:format("~s~p",[Prefix,Plug])),
                lists:flatten(io_lib:format("value~p",[Plug]))} 
                ||  Plug <- lists:seq(1,200),
                Prefix <- ["dsd","so39ds","oe9%#*(","020dkslsldclsldowlslf%$#",
                  "tiep4||","qweq"]]),
    create("../test/full.cdb",List1),
    List2 = lists:sort(dump("../test/full.cdb")),
    ?assertMatch(List1,List2),
    ok = file:delete("../test/full.cdb").

from_dict_test() ->
    D = dict:new(),
    D1 = dict:store("a","b",D),
    D2 = dict:store("c","d",D1),
    ok = from_dict("../test/from_dict_test.cdb",D2),
    io:format("Store created ~n", []),
    KVP = lists:sort(dump("../test/from_dict_test.cdb")),
    D3 = lists:sort(dict:to_list(D2)),
    io:format("KVP is ~w~n", [KVP]),
    io:format("D3 is ~w~n", [D3]),
    ?assertMatch(KVP, D3),
    ok = file:delete("../test/from_dict_test.cdb").

to_dict_test() ->
    D = dict:new(),
    D1 = dict:store("a","b",D),
    D2 = dict:store("c","d",D1),
    ok = from_dict("../test/from_dict_test1.cdb",D2),
    Dict = to_dict("../test/from_dict_test1.cdb"),
    D3 = lists:sort(dict:to_list(D2)),
    D4 = lists:sort(dict:to_list(Dict)),
    ?assertMatch(D4,D3),
    ok = file:delete("../test/from_dict_test1.cdb").

crccheck_emptyvalue_test() ->
    ?assertMatch(false, crccheck_value(<<>>)).    

crccheck_shortvalue_test() ->
    Value = <<128,128,32>>,
    ?assertMatch(false, crccheck_value(Value)).

crccheck_justshortvalue_test() ->
    Value = <<128,128,32,64>>,
    ?assertMatch(false, crccheck_value(Value)).

crccheck_correctvalue_test() ->
    Value = term_to_binary("some text as value"),
    Hash = erlang:crc32(Value),
    ValueOnDisk = <<Hash:32/integer, Value/binary>>,
    ?assertMatch(true, crccheck_value(ValueOnDisk)).

crccheck_wronghash_test() ->
    Value = term_to_binary("some text as value"),
    Hash = erlang:crc32(Value) + 1,
    ValueOnDisk = <<Hash:32/integer, Value/binary>>,
    ?assertMatch(false, crccheck_value(ValueOnDisk)).

crccheck_truncatedvalue_test() ->
    Value = term_to_binary("some text as value"),
    Hash = erlang:crc32(Value),
    ValueOnDisk = <<Hash:32/integer, Value/binary>>,
    Size = bit_size(ValueOnDisk) - 1,
    <<TruncatedValue:Size/bitstring, _/bitstring>> = ValueOnDisk,
    ?assertMatch(false, crccheck_value(TruncatedValue)).

activewrite_singlewrite_test() ->
    Key = "0002",
    Value = "some text as new value",
    InitialD = dict:new(),
    InitialD1 = dict:store("0001", "Initial value", InitialD),
    ok = from_dict("../test/test_mem.cdb", InitialD1),
    io:format("New db file created ~n", []),
    {LastPosition, KeyDict, _} = open_active_file("../test/test_mem.cdb"),
    io:format("File opened as new active file " 
                    "with LastPosition=~w ~n", [LastPosition]),
    {_, _, UpdKeyDict} = put("../test/test_mem.cdb",
                                Key, Value,
                                {LastPosition, KeyDict}),
    io:format("New key and value added to active file ~n", []),
    ?assertMatch({Key, Value},
                    get_mem(Key, "../test/test_mem.cdb",
                    UpdKeyDict)),
    ?assertMatch(probably,
                    get_mem(Key, "../test/test_mem.cdb",
                    UpdKeyDict,
                    loose_presence)),
    ?assertMatch(missing,
                    get_mem("not_present", "../test/test_mem.cdb",
                    UpdKeyDict,
                    loose_presence)),
    ok = file:delete("../test/test_mem.cdb").

search_hash_table_findinslot_test() ->
    Key1 = "key1", % this is in slot 3 if count is 8
    D = dict:from_list([{Key1, "value1"}, {"K2", "V2"}, {"K3", "V3"}, 
      {"K4", "V4"}, {"K5", "V5"}, {"K6", "V6"}, {"K7", "V7"}, 
      {"K8", "V8"}]),
    ok = from_dict("../test/hashtable1_test.cdb",D),
    {ok, Handle} = file:open("../test/hashtable1_test.cdb",
                                [binary, raw, read, write]),
    Hash = hash(Key1),
    Index = hash_to_index(Hash),
    {ok, _} = file:position(Handle, {bof, ?DWORD_SIZE*Index}),
    {HashTable, Count} = read_next_2_integers(Handle),
    io:format("Count of ~w~n", [Count]),
    {ok, FirstHashPosition} = file:position(Handle, {bof, HashTable}),
    Slot = hash_to_slot(Hash, Count),
    io:format("Slot of ~w~n", [Slot]),
    {ok, _} = file:position(Handle, {cur, Slot * ?DWORD_SIZE}),
    {ReadH3, ReadP3} = read_next_2_integers(Handle),
    {ReadH4, ReadP4} = read_next_2_integers(Handle),
    io:format("Slot 1 has Hash ~w Position ~w~n", [ReadH3, ReadP3]),
    io:format("Slot 2 has Hash ~w Position ~w~n", [ReadH4, ReadP4]),
    ?assertMatch(0, ReadH4),
    ?assertMatch({"key1", "value1"}, get(Handle, Key1)),
    ?assertMatch(probably, get(Handle, Key1, no_cache, loose_presence)),
    ?assertMatch(missing, get(Handle, "Key99", no_cache, loose_presence)),
    {ok, _} = file:position(Handle, FirstHashPosition),
    FlipH3 = endian_flip(ReadH3),
    FlipP3 = endian_flip(ReadP3),
    RBin = <<FlipH3:32/integer,
                FlipP3:32/integer,
                0:32/integer,
                0:32/integer>>,
    io:format("Replacement binary of ~w~n", [RBin]),
    {ok, OldBin} = file:pread(Handle, 
      FirstHashPosition + (Slot -1)  * ?DWORD_SIZE, 16),
    io:format("Bin to be replaced is ~w ~n", [OldBin]),
    ok = file:pwrite(Handle,
                        FirstHashPosition + (Slot -1) * ?DWORD_SIZE,
                        RBin),
    ok = file:close(Handle),
    io:format("Find key following change to hash table~n"),
    ?assertMatch(missing, get("../test/hashtable1_test.cdb", Key1)),
    ok = file:delete("../test/hashtable1_test.cdb").

getnextkey_inclemptyvalue_test() ->
    L = [{"K9", "V9"}, {"K2", "V2"}, {"K3", ""}, 
      {"K4", "V4"}, {"K5", "V5"}, {"K6", "V6"}, {"K7", "V7"}, 
      {"K8", "V8"}, {"K1", "V1"}],
    ok = create("../test/hashtable2_test.cdb", L),
    {FirstKey, Handle, P1} = get_nextkey("../test/hashtable2_test.cdb"),
    io:format("Next position details of ~w~n", [P1]),
    ?assertMatch("K9", FirstKey),
    {SecondKey, Handle, P2} = get_nextkey(Handle, P1),
    ?assertMatch("K2", SecondKey),
    {ThirdKeyNoValue, Handle, P3} = get_nextkey(Handle, P2),
    ?assertMatch("K3", ThirdKeyNoValue),
    {_, Handle, P4} = get_nextkey(Handle, P3),
    {_, Handle, P5} = get_nextkey(Handle, P4),
    {_, Handle, P6} = get_nextkey(Handle, P5),
    {_, Handle, P7} = get_nextkey(Handle, P6),
    {_, Handle, P8} = get_nextkey(Handle, P7),
    {LastKey, nomorekeys} = get_nextkey(Handle, P8),
    ?assertMatch("K1", LastKey),
    ok = file:delete("../test/hashtable2_test.cdb").

newactivefile_test() ->
    {LastPosition, _, _} = open_active_file("../test/activefile_test.cdb"),
    ?assertMatch(256 * ?DWORD_SIZE, LastPosition),
    Response = get_nextkey("../test/activefile_test.cdb"),
    ?assertMatch(nomorekeys, Response),
    ok = file:delete("../test/activefile_test.cdb").

emptyvalue_fromdict_test() ->
    D = dict:new(),
    D1 = dict:store("K1", "V1", D),
    D2 = dict:store("K2", "", D1),
    D3 = dict:store("K3", "V3", D2),
    D4 = dict:store("K4", "", D3),
    ok = from_dict("../test/from_dict_test_ev.cdb",D4),
    io:format("Store created ~n", []),
    KVP = lists:sort(dump("../test/from_dict_test_ev.cdb")),
    D_Result = lists:sort(dict:to_list(D4)),
    io:format("KVP is ~w~n", [KVP]),
    io:format("D_Result is ~w~n", [D_Result]),
    ?assertMatch(KVP, D_Result),
    ok = file:delete("../test/from_dict_test_ev.cdb").

find_lastkey_test() ->
    {ok, P1} = cdb_open_writer("../test/lastkey.pnd",
                                #cdb_options{binary_mode=false}),
    ok = cdb_put(P1, "Key1", "Value1"),
    ok = cdb_put(P1, "Key3", "Value3"),
    ok = cdb_put(P1, "Key2", "Value2"),
    ?assertMatch("Key2", cdb_lastkey(P1)),
    ?assertMatch("Key1", cdb_firstkey(P1)),
    probably = cdb_keycheck(P1, "Key2"),
    ok = cdb_close(P1),
    {ok, P2} = cdb_open_writer("../test/lastkey.pnd",
                                #cdb_options{binary_mode=false}),
    ?assertMatch("Key2", cdb_lastkey(P2)),
    probably = cdb_keycheck(P2, "Key2"),
    {ok, F2} = cdb_complete(P2),
    {ok, P3} = cdb_open_reader(F2),
    ?assertMatch("Key2", cdb_lastkey(P3)),
    {ok, _FN} = cdb_complete(P3),
    {ok, P4} = cdb_open_reader(F2),
    ?assertMatch("Key2", cdb_lastkey(P4)),
    ok = cdb_close(P4),
    ok = file:delete("../test/lastkey.cdb").

get_keys_byposition_simple_test() ->
    {ok, P1} = cdb_open_writer("../test/poskey.pnd",
                                #cdb_options{binary_mode=false}),
    ok = cdb_put(P1, "Key1", "Value1"),
    ok = cdb_put(P1, "Key3", "Value3"),
    ok = cdb_put(P1, "Key2", "Value2"),
    KeyList = ["Key1", "Key2", "Key3"],
    {ok, F2} = cdb_complete(P1),
    {ok, P2} = cdb_open_reader(F2, #cdb_options{binary_mode=false}),
    PositionList = cdb_getpositions(P2, all),
    io:format("Position list of ~w~n", [PositionList]),
    ?assertMatch(3, length(PositionList)),
    R1 = cdb_directfetch(P2, PositionList, key_only),
    ?assertMatch(3, length(R1)),
    lists:foreach(fun(Key) ->
                        Check = lists:member(Key, KeyList),
                        ?assertMatch(Check, true) end,
                    R1),
    R2 = cdb_directfetch(P2, PositionList, key_size),
    ?assertMatch(3, length(R2)),
    lists:foreach(fun({Key, _Size}) ->
                        Check = lists:member(Key, KeyList),
                        ?assertMatch(Check, true) end,
                    R2),
    R3 = cdb_directfetch(P2, PositionList, key_value_check),
    ?assertMatch(3, length(R3)),
    lists:foreach(fun({Key, Value, Check}) ->
                        ?assertMatch(Check, true),
                        {K, V} = cdb_get(P2, Key),
                        ?assertMatch(K, Key),
                        ?assertMatch(V, Value) end,
                    R3),
    ok = cdb_close(P2),
    ok = file:delete(F2).

generate_sequentialkeys(0, KVList) ->
    lists:reverse(KVList);
generate_sequentialkeys(Count, KVList) ->
    KV = {"Key" ++ integer_to_list(Count), "Value" ++ integer_to_list(Count)},
    generate_sequentialkeys(Count - 1, KVList ++ [KV]).

get_keys_byposition_manykeys_test() ->
    KeyCount = 1024,
    {ok, P1} = cdb_open_writer("../test/poskeymany.pnd",
                                #cdb_options{binary_mode=false}),
    KVList = generate_sequentialkeys(KeyCount, []),
    lists:foreach(fun({K, V}) -> cdb_put(P1, K, V) end, KVList),
    ok = cdb_roll(P1),
    % Should not return posiitons when rolling
    ?assertMatch([], cdb_getpositions(P1, 10)), 
    lists:foldl(fun(X, Complete) ->
                        case Complete of
                            true ->
                                true;
                            false ->
                                case cdb_checkhashtable(P1) of
                                    true ->
                                        true;
                                    false ->
                                        timer:sleep(X),
                                        false
                                end
                        end end,
                        false,
                        lists:seq(1, 20)),
    ?assertMatch(10, length(cdb_getpositions(P1, 10))),
    {ok, F2} = cdb_complete(P1),
    
    {ok, P2} = cdb_open_reader(F2, #cdb_options{binary_mode=false}),
    PositionList = cdb_getpositions(P2, all),
    L1 = length(PositionList),
    ?assertMatch(L1, KeyCount),
    
    SampleList1 = cdb_getpositions(P2, 10),
    ?assertMatch(10, length(SampleList1)),
    SampleList2 = cdb_getpositions(P2, KeyCount),
    ?assertMatch(KeyCount, length(SampleList2)),
    SampleList3 = cdb_getpositions(P2, KeyCount + 1),
    ?assertMatch(KeyCount, length(SampleList3)),
    
    ok = cdb_close(P2),
    ok = file:delete(F2).


nokeys_test() ->
    {ok, P1} = cdb_open_writer("../test/nohash_emptyfile.pnd",
                                #cdb_options{binary_mode=false}),
    {ok, F2} = cdb_complete(P1),
    {ok, P2} = cdb_open_reader(F2, #cdb_options{binary_mode=false}),
    io:format("FirstKey is ~s~n", [cdb_firstkey(P2)]),
    io:format("LastKey is ~s~n", [cdb_lastkey(P2)]),
    ?assertMatch(empty, cdb_firstkey(P2)),
    ?assertMatch(empty, cdb_lastkey(P2)),
    ok = cdb_close(P2),
    ok = file:delete(F2).

mput_test() ->
    KeyCount = 1024,
    {ok, P1} = cdb_open_writer("../test/nohash_keysinfile.pnd",
                                #cdb_options{binary_mode=false}),
    KVList = generate_sequentialkeys(KeyCount, []),
    ok = cdb_mput(P1, KVList),
    ?assertMatch({"Key1", "Value1"}, cdb_get(P1, "Key1")),
    ?assertMatch({"Key1024", "Value1024"}, cdb_get(P1, "Key1024")),
    ?assertMatch(missing, cdb_get(P1, "Key1025")),
    ?assertMatch(missing, cdb_get(P1, "Key1026")),
    {ok, F2} = cdb_complete(P1),
    {ok, P2} = cdb_open_reader(F2, #cdb_options{binary_mode=false}),
    ?assertMatch("Key1", cdb_firstkey(P2)),
    ?assertMatch("Key1024", cdb_lastkey(P2)),
    ?assertMatch({"Key1", "Value1"}, cdb_get(P2, "Key1")),
    ?assertMatch({"Key1024", "Value1024"}, cdb_get(P2, "Key1024")),
    ?assertMatch(missing, cdb_get(P2, "Key1025")),
    ?assertMatch(missing, cdb_get(P2, "Key1026")),
    ok = cdb_close(P2),
    ok = file:delete(F2).

state_test() ->
    {ok, P1} = cdb_open_writer("../test/state_test.pnd",
                                #cdb_options{binary_mode=false}),
    KVList = generate_sequentialkeys(1000, []),
    ok = cdb_mput(P1, KVList),
    ?assertMatch(probably, cdb_keycheck(P1, "Key1")),
    ?assertMatch({"Key1", "Value1"}, cdb_get(P1, "Key1")),
    ok = cdb_roll(P1),
    ?assertMatch(probably, cdb_keycheck(P1, "Key1")),
    ?assertMatch({"Key1", "Value1"}, cdb_get(P1, "Key1")),
    ok = cdb_deletepending(P1),
    ?assertMatch(probably, cdb_keycheck(P1, "Key1")),
    ?assertMatch({"Key1", "Value1"}, cdb_get(P1, "Key1")),
    timer:sleep(500),
    ?assertMatch(probably, cdb_keycheck(P1, "Key1")),
    ?assertMatch({"Key1", "Value1"}, cdb_get(P1, "Key1")),
    ok = cdb_close(P1).

hashclash_test() ->
    {ok, P1} = cdb_open_writer("../test/hashclash_test.pnd",
                                #cdb_options{binary_mode=false}),
    Key1 = "Key4184465780",
    Key99 = "Key4254669179",
    KeyNF = "Key9070567319",
    ?assertMatch(22, hash(Key1)),
    ?assertMatch(22, hash(Key99)),
    ?assertMatch(22, hash(KeyNF)),
    
    ok = cdb_mput(P1, [{Key1, 1}, {Key99, 99}]),
    
    ?assertMatch(probably, cdb_keycheck(P1, Key1)),
    ?assertMatch(probably, cdb_keycheck(P1, Key99)),
    ?assertMatch(probably, cdb_keycheck(P1, KeyNF)),
    
    ?assertMatch({Key1, 1}, cdb_get(P1, Key1)),
    ?assertMatch({Key99, 99}, cdb_get(P1, Key99)),
    ?assertMatch(missing, cdb_get(P1, KeyNF)),
    
    {ok, FN} = cdb_complete(P1),
    {ok, P2} = cdb_open_reader(FN),
    
    ?assertMatch(probably, cdb_keycheck(P2, Key1)),
    ?assertMatch(probably, cdb_keycheck(P2, Key99)),
    ?assertMatch(probably, cdb_keycheck(P2, KeyNF)),
    
    ?assertMatch({Key1, 1}, cdb_get(P2, Key1)),
    ?assertMatch({Key99, 99}, cdb_get(P2, Key99)),
    ?assertMatch(missing, cdb_get(P2, KeyNF)),
    
    ok = cdb_deletepending(P2),
    
    ?assertMatch(probably, cdb_keycheck(P2, Key1)),
    ?assertMatch(probably, cdb_keycheck(P2, Key99)),
    ?assertMatch(probably, cdb_keycheck(P2, KeyNF)),
    
    ?assertMatch({Key1, 1}, cdb_get(P2, Key1)),
    ?assertMatch({Key99, 99}, cdb_get(P2, Key99)),
    ?assertMatch(missing, cdb_get(P2, KeyNF)),
    
    ok = cdb_close(P2).

corruptfile_test() ->
    file:delete("../test/corrupt_test.pnd"),
    {ok, P1} = cdb_open_writer("../test/corrupt_test.pnd",
                                #cdb_options{binary_mode=false}),
    KVList = generate_sequentialkeys(100, []),
    ok = cdb_mput(P1, []), % Not relevant to this test, but needs testing
    lists:foreach(fun({K, V}) -> cdb_put(P1, K, V) end, KVList),
    ?assertMatch(probably, cdb_keycheck(P1, "Key1")),
    ?assertMatch({"Key1", "Value1"}, cdb_get(P1, "Key1")),
    ?assertMatch({"Key100", "Value100"}, cdb_get(P1, "Key100")),
    ok = cdb_close(P1),
    lists:foreach(fun(Offset) -> corrupt_testfile_at_offset(Offset) end,
                    lists:seq(1, 40)),
    ok = file:delete("../test/corrupt_test.pnd").

corrupt_testfile_at_offset(Offset) ->
    {ok, F1} = file:open("../test/corrupt_test.pnd", ?WRITE_OPS),
    {ok, EofPos} = file:position(F1, eof),
    file:position(F1, EofPos - Offset),
    ok = file:truncate(F1),
    ok = file:close(F1),
    {ok, P2} = cdb_open_writer("../test/corrupt_test.pnd",
                                #cdb_options{binary_mode=false}),
    ?assertMatch(probably, cdb_keycheck(P2, "Key1")),
    ?assertMatch({"Key1", "Value1"}, cdb_get(P2, "Key1")),
    ?assertMatch(missing, cdb_get(P2, "Key100")),
    ok = cdb_put(P2, "Key100", "Value100"),
    ?assertMatch({"Key100", "Value100"}, cdb_get(P2, "Key100")),
    ok = cdb_close(P2).

crc_corrupt_writer_test() ->
    file:delete("../test/corruptwrt_test.pnd"),
    {ok, P1} = cdb_open_writer("../test/corruptwrt_test.pnd",
                                #cdb_options{binary_mode=false}),
    KVList = generate_sequentialkeys(100, []),
    ok = cdb_mput(P1, KVList),
    ?assertMatch(probably, cdb_keycheck(P1, "Key1")),
    ?assertMatch({"Key1", "Value1"}, cdb_get(P1, "Key1")),
    ?assertMatch({"Key100", "Value100"}, cdb_get(P1, "Key100")),
    ok = cdb_close(P1),
    {ok, Handle} = file:open("../test/corruptwrt_test.pnd", ?WRITE_OPS),
    {ok, EofPos} = file:position(Handle, eof),
    % zero the last byte of the last value
    ok = file:pwrite(Handle, EofPos - 5, <<0:8/integer>>),
    ok = file:close(Handle),
    {ok, P2} = cdb_open_writer("../test/corruptwrt_test.pnd",
                                #cdb_options{binary_mode=false}),
                                ?assertMatch(probably, cdb_keycheck(P2, "Key1")),
    ?assertMatch({"Key1", "Value1"}, cdb_get(P2, "Key1")),
    ?assertMatch(missing, cdb_get(P2, "Key100")),
    ok = cdb_put(P2, "Key100", "Value100"),
    ?assertMatch({"Key100", "Value100"}, cdb_get(P2, "Key100")),
    ok = cdb_close(P2).

nonsense_coverage_test() ->
    {ok, Pid} = gen_fsm:start(?MODULE, [#cdb_options{}], []),
    ok = gen_fsm:send_all_state_event(Pid, nonsense),
    ?assertMatch({next_state, reader, #state{}}, handle_info(nonsense,
                                                                reader,
                                                                #state{})),
    ?assertMatch({ok, reader, #state{}}, code_change(nonsense,
                                                        reader,
                                                        #state{},
                                                        nonsense)).

-endif.<|MERGE_RESOLUTION|>--- conflicted
+++ resolved
@@ -543,11 +543,7 @@
         sync ->
             [sync | ?WRITE_OPS];
         riak_sync ->
-<<<<<<< HEAD
             ?WRITE_OPS;
-=======
-            [sync | ?WRITE_OPS];
->>>>>>> 0cb5fa39
         none ->
             ?WRITE_OPS
     end.
